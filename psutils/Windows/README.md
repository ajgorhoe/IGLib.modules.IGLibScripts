--- conflicted
+++ resolved
@@ -1,195 +1,191 @@
-<<<<<<< HEAD
- 
-=======
-      
-
-
-
->>>>>>> 9e4f69cd
-# Windows Utility Scripts
-  
-[This directory](https://github.com/ajgorhoe/IGLib.modules.IGLibScripts/tree/main/psutils/Windows) of [IGLibScripts](https://github.com/ajgorhoe/IGLib.modules.IGLibScripts/) contains some useful Windows Utility scripts.
-
-**Contents**:
-
-* [Quick ToDo](#quick-to-do)
-
-* **[Documentation - Windows Powerhell Utilities and Template Engine](#windows-powershell-utilities-and-template-engine---documentation)** (**[direct link](./WindowsPowershellUtilities.md)** to external document)
-  * **[Introduction - Windows PowerShell Utilities and Template Engine](#introduction--windows-powershell-utilities)** - summary of the scripts available in this directory and basic concepts (typical parameters, etc.)
-    * [Wrapper Scripts and Examples](#wrapper-scripts--examples)
-    * [Auxiliary Scripts](#auxiliary-scripts)
-    * [Compatibility](#compatibility)
-  * **[Script Reference](#script-reference)** - complete documentation for scripts in this directory
-    * [ShowFullContextMenus.ps1](#showfullcontextmenusps1) - switches to full Explorer's context menu on Windows 11 (or reverts back to reduced menus)
-    * [RemoveTaskbar.ps1](#removetaskbarps1) - removes the taskbar (not available on newer Windows)
-    * [HideTaskbar.ps1](#hidetaskbarps1) - switches on auto-hiding the taskbar (does not work on newer Windows)
-    * [SetDesktopIconSize.ps1](#setdesktopiconsizeps1) - sets the desktop icon size (to small icons by default, any size via parameters)
-    * [SetTaskbarIconSize.ps1](#settaskbariconsizeps1) - sets the size of taskbar icons (not available on newer versions of Windows)
-    * [IconSizeUtility.ps1](#iconsizeutilityps1) - a simple user interface to change the size of desktop and taskbar icons
-    * [AddContextMenuItem.ps1](#addcontextmenuitemps1) - adds a custom item to Explorer's context menu, or removes it (e.g., to open a file or directory in a specific program, such as text editor, development environment, any other program, or run a script on it)
-      * [AddCodeToExplorerMenu.ps1](#addcontextmenuitemps1) - a wrapper script for `AddContextMenuItem.ps1`, which adds Visual Studio Code to Explrer's context menu; serves as example of how to simply utilize the `AddContextMenuItem.ps1`
-      * [AddCode_Verify.ps1](#addcode_verifyps1) - auxiliary script that verifies whether the Visual Studio Code has been added to Explorer's menu
-    * [Other Scripts](#other-scripts)
-      * [RestartExplorer.ps1](#restartexplorerps1) - restarts Windows Explorer; this may be necessary when using the above scripts that modify the behavior of Windows' user interface; however, scripts themselves already have the switch that causes Explorer's restart
-      * [IsAdmin.ps1](#isadminps1) - auxiliary - just writes out information on whether the PowerShell is running with elevated privilege (Administrator mode)
-      * [RunAsAdmin.ps1](#runasadminps1) - auxiliary script - just demonstrate how to implement running a certain PowerShell script in Administrator mode
-    * **[Template Engine (ExpandTemplate.ps1)](#template-engine-expandtemplateps1)** - a fully fledged template 
-  * [Appendix - Command Cheatsheet](#appendix--quick-command-cheatsheet)
-  * [Final Notes](#final-notes)
-
-
-* **[Miscellaneous Remarks](#miscellaneous-remarks)** - various helpful remarks for users and developers
-  * [Remarks on RemoveTaskbar.ps1](#remarks-on-removetaskbarps1)
-  * [Remarks on AddContextMenuItem.ps1](#remarks-on-addcontextmenuitemps1) - some tips for using it
-* **[Notes for Developers](#notes-for-developers)** - contains dev. notes on possible further feature, behavior, Windows development, etc.
-  * [Notes - Hiding the Taskbar](#notes---hiding-the-taskbar) - what is known about using Windows Registry and newer development in Windows that affect hiding the taskbar
-  * [To Do](#notes---todo) - things that might be done in the future
-  * [Possible Scripting Extensions of ExpandTemplate (the Scripting Engine)](./FutureScriptingExtensions_TemplateEngine.md)
-
-## Quick To Do
-
-### Quick - Documentation - To Improve
-
-* In Examples for each script, **add a comment before each code snippet** that tells what the example does (what is the effect). For example:
-~~~powershell
-# Hides the taskbar; -RestartExplorer restarts the Windows Explorer, such that settings take effect.
-.\HideTaskbar.ps1 -RestartExplorer
-# Attempts to apply the registry changes that hide the taskbar to all users
-.\HideTaskbar.ps1 -AllUsers -RestartExplorer
-# Reverts the effect of the script / un-hides the taskbar (only fot the current user)
-.\HideTaskbar.ps1 -Revert -RestartExplorer
-~~~
-
----
-
-## Windows PowerShell Utilities and Template Engine - Documentation
-
-Documentation is currently [in this external document](./WindowsPowershellUtilities.md).
-
----
-
-## Miscellaneous Remarks
-
-## Remarks on RemoveTaskbar.ps1
-
-In the newer versions of Windows 11  (24H2 or higher), control over removing the taskbar via registry has changed or this possibility was removed (as well as the ability to change icon size in taskbar). The basis for the script is given in [this article](https://www.airdroid.com/uem/how-to-hide-taskbar/#part2-3) or in [this post](https://learn.microsoft.com/en-us/answers/questions/1040472/no-taskbar-on-window?orderBy=Newest).
-
-Beside that, there are some differences between RemoveTaskbar.ps1 and HideTaskbar.ps1 when iterating over user profile (SIDs - security identifiers).
-
-## Remarks on AddContextMenuItem.ps1
-
-### Additional Tips for Use
-
-The script `AddCodeToExplorerMenu.ps1` **uses** `AddContextMenuItem.ps1`, and can therefore be consulted to see how the script is used. It can also be used as template for creating s**scripts for adding specific items** to Windows Explorer's context menu.
-
-A few optional ideas (maybe included in `AddCodeToExplorerMenu.ps1` later):
-
-* **Show only on Shift-right-click:** add the `Extended` flag (so it appears only in the “extended”/Shift menu).
-* **Limit to certain file types:** use `-AppliesTo` (e.g., only show for `.txt` or for directories).
-* **Open a new VS Code window:** add `-n` to the args.
-* **Add a background-only “Open VS Code here”:** use `%V` for the folder path (you already did).
-
-Some quick copy-paste examples using the AddContextMenuItem.ps1, including how to achieve some of the above possibilities:
-
-~~~powershell
-# 1) Make the entry appear only on Shift-right-click (Files + Directories)
-.\AddContextMenuItem.ps1 `
-  -Title "Open with VS Code" `
-  -CommandPath "$env:LOCALAPPDATA\Programs\Microsoft VS Code\Code.exe" `
-  -Arguments '"%1"' `
-  -Icon "$env:LOCALAPPDATA\Programs\Microsoft VS Code\Code.exe" `
-  -Targets Files,Directories `
-  -RestartExplorer
-# Add the Extended flag
-New-ItemProperty -Path "HKCU:\Software\Classes\*\shell\Open_with_VS_Code" -Name Extended -Value "" -Force | Out-Null
-New-ItemProperty -Path "HKCU:\Software\Classes\Directory\shell\Open_with_VS_Code" -Name Extended -Value "" -Force | Out-Null
-~~~
-
-~~~powershell
-# 2) Background-only “Open VS Code here” (no file/folder selection), new window
-.\AddContextMenuItem.ps1 `
-  -Title "Open VS Code here" `
-  -CommandPath "$env:LOCALAPPDATA\Programs\Microsoft VS Code\Code.exe" `
-  -BackgroundArguments '-n "%V"' `
-  -Icon "$env:LOCALAPPDATA\Programs\Microsoft VS Code\Code.exe" `
-  -Targets Background `
-  -RestartExplorer
-~~~
-
-~~~powershell
-# 3) Only show for certain types (e.g., .ps1 files)
-# Add the menu:
-.\AddContextMenuItem.ps1 `
-  -Title "Open PS1 in VS Code" `
-  -CommandPath "$env:LOCALAPPDATA\Programs\Microsoft VS Code\Code.exe" `
-  -Arguments '"%1"' `
-  -Icon "$env:LOCALAPPDATA\Programs\Microsoft VS Code\Code.exe" `
-  -Targets Files `
-  -RestartExplorer
-
-# Then scope it with AppliesTo (PowerShell-only files)
-New-ItemProperty -Path "HKCU:\Software\Classes\*\shell\Open_PS1_in_VS_Code" -Name "AppliesTo" -Value "System.ItemType:='.ps1'" -Force | Out-Null
-~~~
-
-If one needs this to also appear in the **new** Windows 11 condensed menu (not just “Show more options”), the Explorer needs to be wired up with Command Handler registration.
-
-## Notes for Developers
-
-Disabling Modern Standby (S0 mode) and enabling the Standard Sleep (S3 mode) would not work on many modern laptops (because many OEMs are disabling the S3 mode in firmware) and because of this, a PowerShell script to do this was not provided. Only the registry edit scripts were provided, the `EnableS3Standby_NormalSleep.reg` for enabling the normal sleep mode, and `DisableS0Standby_ModernStandby.reg` to disable the Modern Standby (which, if it works, may result in crashing computer when sleep mode is entered via UI or buttons / closing the lid of a laptop). Some links are in the first registry file. See also:
-
-* [Getting back S3 sleep and disabling modern standby under Windows 10 >=2004](https://www.reddit.com/r/Dell/comments/h0r56s/getting_back_s3_sleep_and_disabling_modern/?utm_source=chatgpt.com) (Reddit)
-* [Disable Modern Standby in Windows 10 and Windows 11 ](https://www.elevenforum.com/t/disable-modern-standby-in-windows-10-and-windows-11.3929/?utm_source=chatgpt.com) (ElevenForum)
-* Some **General Resources for Windows Admin & Hacks**:
-* [Windows 11 Tutorials (Winareo)](https://winaero.com/windows-11-tutorials/) - many useful Registry settings and other Windows hacks
-* [ElevenForum List of Topics](https://www.elevenforum.com/) (topics, tutorials and hacks for Windows 11 and other computer-related)
-  * E.g. useful for Win not updating any more:
-    * [Win 11 updates Tutorials](https://www.elevenforum.com/tutorials/?prefix_id=17)
-        * [Windows 11 Updates ?? ](https://www.elevenforum.com/t/windows-11-updates.29640/)
-
-### Notes - Hiding the Taskbar
-
-Script: [HideTaskbar.ps1](HideTaskbar.ps1)  
-Script does currently not work: although it attempts to set the specific registry value, after verification, the value has not changed.
-
-To verify what this specific value is, evaluate the following expression in PowerShell:
-
-~~~PowerShell
-(Get-ItemProperty -Path "HKCU:\Software\Microsoft\Windows\CurrentVersion\Explorer\StuckRects3" -Name Settings).Settings[8]
-~~~
-
-* Basis: from [this Reddit](https://www.reddit.com/r/AutoHotkey/comments/1buwka6/script_to_change_automatically_hide_the_taskbar/), the last link:
-  * [No taskbar on Windows](https://learn.microsoft.com/en-us/answers/questions/1040472/no-taskbar-on-window?orderBy=Newest), see the last answer from Sengupta; this may actually be about completely removing the taskbar (?).
-  * Or: [this post](https://www.airdroid.com/uem/how-to-hide-taskbar/#part2-3), method 3 or method 4.
-* This **may be outdated** or serve a different purpose maybe, e.g. for removing the taskbar rather than auto-hiding it.
-
-A **different approach** (editing a different registry key):
-
-* [from this article](https://learn.microsoft.com/en-us/answers/questions/2355519/hide-or-unhide-widgets-on-taskbar-in-windows-11-in):
-
-In Registry Editor (Win-R, regedit), go to
-
-`Computer\HKEY_CURRENT_USER\Software\Microsoft\Windows\CurrentVersion\Explorer\Advanced`, set **`TaskbarDa`** to 0 for hidden, 1 for visible. Q: is this for temporarily hiding or permanently removing the taskbar?
-
-Another variant [from here](https://www.nextofwindows.com/hide-taskbar-windows-11) (methodunder No. 3): In registy, navigate to  `Computer\HKEY_CURRENT_USER\Software\Microsoft\Windows\CurrentVersion\Explorer\Advanced`, then on the right pane, right-click any space and click New, then DWORD (32-bit) Value, and name the new DWORD **`AutoHideTaskbar`**.
-
-In UI, hide / unhide the taskbar via `Settings/Personalization/Taskbar/Taskbar Behaviors/Automatically hide the taskbar`.
-
-### Notes - ToDo
-
-#### Add to Context Menu
-
-Script `AddToContextMenu.ps1`, which adds a certain command to the Explorer's context menu. For example, "Open with VS Code".
-
-Patameters:
-
-* **Title** (e.g. "Open with VS Code")
-* **Command** (e.g. `"C:\\Users\\YourUserName\\AppData\\Local\\Programs\\Microsoft VS Code\\Code.exe" "%V"` to open directories, `"...\\Code.exe" "%1"` for files)
-* **Icon** (optional) - you can set it to the path of executable, e.g. `"C:\\Users\\YourUserName\\AppData\\Local\\Programs\\Microsoft VS Code\\Code.exe"`
-
-##### Add Open with VS Code
-
-See:
-
-* [How do I get Microsoft Code to come up in my right click menu?](https://learn.microsoft.com/en-gb/answers/questions/2006361/how-do-i-get-microsoft-code-to-come-up-in-my-right) (Microsoft)
-* [Visual Studio Code "Open With Code" does not appear after right-clicking a folder](https://stackoverflow.com/questions/37306672/visual-studio-code-open-with-code-does-not-appear-after-right-clicking-a-folde)
-
+ 
+
+
+
+# Windows Utility Scripts
+  
+[This directory](https://github.com/ajgorhoe/IGLib.modules.IGLibScripts/tree/main/psutils/Windows) of [IGLibScripts](https://github.com/ajgorhoe/IGLib.modules.IGLibScripts/) contains some useful Windows Utility scripts.
+
+**Contents**:
+
+* [Quick ToDo](#quick-to-do)
+
+* **[Documentation - Windows Powerhell Utilities and Template Engine](#windows-powershell-utilities-and-template-engine---documentation)** (**[direct link](./WindowsPowershellUtilities.md)** to external document)
+  * **[Introduction - Windows PowerShell Utilities and Template Engine](#introduction--windows-powershell-utilities)** - summary of the scripts available in this directory and basic concepts (typical parameters, etc.)
+    * [Wrapper Scripts and Examples](#wrapper-scripts--examples)
+    * [Auxiliary Scripts](#auxiliary-scripts)
+    * [Compatibility](#compatibility)
+  * **[Script Reference](#script-reference)** - complete documentation for scripts in this directory
+    * [ShowFullContextMenus.ps1](#showfullcontextmenusps1) - switches to full Explorer's context menu on Windows 11 (or reverts back to reduced menus)
+    * [RemoveTaskbar.ps1](#removetaskbarps1) - removes the taskbar (not available on newer Windows)
+    * [HideTaskbar.ps1](#hidetaskbarps1) - switches on auto-hiding the taskbar (does not work on newer Windows)
+    * [SetDesktopIconSize.ps1](#setdesktopiconsizeps1) - sets the desktop icon size (to small icons by default, any size via parameters)
+    * [SetTaskbarIconSize.ps1](#settaskbariconsizeps1) - sets the size of taskbar icons (not available on newer versions of Windows)
+    * [IconSizeUtility.ps1](#iconsizeutilityps1) - a simple user interface to change the size of desktop and taskbar icons
+    * [AddContextMenuItem.ps1](#addcontextmenuitemps1) - adds a custom item to Explorer's context menu, or removes it (e.g., to open a file or directory in a specific program, such as text editor, development environment, any other program, or run a script on it)
+      * [AddCodeToExplorerMenu.ps1](#addcontextmenuitemps1) - a wrapper script for `AddContextMenuItem.ps1`, which adds Visual Studio Code to Explrer's context menu; serves as example of how to simply utilize the `AddContextMenuItem.ps1`
+      * [AddCode_Verify.ps1](#addcode_verifyps1) - auxiliary script that verifies whether the Visual Studio Code has been added to Explorer's menu
+    * [Other Scripts](#other-scripts)
+      * [RestartExplorer.ps1](#restartexplorerps1) - restarts Windows Explorer; this may be necessary when using the above scripts that modify the behavior of Windows' user interface; however, scripts themselves already have the switch that causes Explorer's restart
+      * [IsAdmin.ps1](#isadminps1) - auxiliary - just writes out information on whether the PowerShell is running with elevated privilege (Administrator mode)
+      * [RunAsAdmin.ps1](#runasadminps1) - auxiliary script - just demonstrate how to implement running a certain PowerShell script in Administrator mode
+    * **[Template Engine (ExpandTemplate.ps1)](#template-engine-expandtemplateps1)** - a fully fledged template 
+  * [Appendix - Command Cheatsheet](#appendix--quick-command-cheatsheet)
+  * [Final Notes](#final-notes)
+
+
+* **[Miscellaneous Remarks](#miscellaneous-remarks)** - various helpful remarks for users and developers
+  * [Remarks on RemoveTaskbar.ps1](#remarks-on-removetaskbarps1)
+  * [Remarks on AddContextMenuItem.ps1](#remarks-on-addcontextmenuitemps1) - some tips for using it
+* **[Notes for Developers](#notes-for-developers)** - contains dev. notes on possible further feature, behavior, Windows development, etc.
+  * [Notes - Hiding the Taskbar](#notes---hiding-the-taskbar) - what is known about using Windows Registry and newer development in Windows that affect hiding the taskbar
+  * [To Do](#notes---todo) - things that might be done in the future
+  * [Possible Scripting Extensions of ExpandTemplate (the Scripting Engine)](./FutureScriptingExtensions_TemplateEngine.md)
+
+## Quick To Do
+
+### Quick - Documentation - To Improve
+
+* In Examples for each script, **add a comment before each code snippet** that tells what the example does (what is the effect). For example:
+~~~powershell
+# Hides the taskbar; -RestartExplorer restarts the Windows Explorer, such that settings take effect.
+.\HideTaskbar.ps1 -RestartExplorer
+# Attempts to apply the registry changes that hide the taskbar to all users
+.\HideTaskbar.ps1 -AllUsers -RestartExplorer
+# Reverts the effect of the script / un-hides the taskbar (only fot the current user)
+.\HideTaskbar.ps1 -Revert -RestartExplorer
+~~~
+
+---
+
+## Windows PowerShell Utilities and Template Engine - Documentation
+
+Documentation is currently [in this external document](./WindowsPowershellUtilities.md).
+
+---
+
+## Miscellaneous Remarks
+
+## Remarks on RemoveTaskbar.ps1
+
+In the newer versions of Windows 11  (24H2 or higher), control over removing the taskbar via registry has changed or this possibility was removed (as well as the ability to change icon size in taskbar). The basis for the script is given in [this article](https://www.airdroid.com/uem/how-to-hide-taskbar/#part2-3) or in [this post](https://learn.microsoft.com/en-us/answers/questions/1040472/no-taskbar-on-window?orderBy=Newest).
+
+Beside that, there are some differences between RemoveTaskbar.ps1 and HideTaskbar.ps1 when iterating over user profile (SIDs - security identifiers).
+
+## Remarks on AddContextMenuItem.ps1
+
+### Additional Tips for Use
+
+The script `AddCodeToExplorerMenu.ps1` **uses** `AddContextMenuItem.ps1`, and can therefore be consulted to see how the script is used. It can also be used as template for creating s**scripts for adding specific items** to Windows Explorer's context menu.
+
+A few optional ideas (maybe included in `AddCodeToExplorerMenu.ps1` later):
+
+* **Show only on Shift-right-click:** add the `Extended` flag (so it appears only in the “extended”/Shift menu).
+* **Limit to certain file types:** use `-AppliesTo` (e.g., only show for `.txt` or for directories).
+* **Open a new VS Code window:** add `-n` to the args.
+* **Add a background-only “Open VS Code here”:** use `%V` for the folder path (you already did).
+
+Some quick copy-paste examples using the AddContextMenuItem.ps1, including how to achieve some of the above possibilities:
+
+~~~powershell
+# 1) Make the entry appear only on Shift-right-click (Files + Directories)
+.\AddContextMenuItem.ps1 `
+  -Title "Open with VS Code" `
+  -CommandPath "$env:LOCALAPPDATA\Programs\Microsoft VS Code\Code.exe" `
+  -Arguments '"%1"' `
+  -Icon "$env:LOCALAPPDATA\Programs\Microsoft VS Code\Code.exe" `
+  -Targets Files,Directories `
+  -RestartExplorer
+# Add the Extended flag
+New-ItemProperty -Path "HKCU:\Software\Classes\*\shell\Open_with_VS_Code" -Name Extended -Value "" -Force | Out-Null
+New-ItemProperty -Path "HKCU:\Software\Classes\Directory\shell\Open_with_VS_Code" -Name Extended -Value "" -Force | Out-Null
+~~~
+
+~~~powershell
+# 2) Background-only “Open VS Code here” (no file/folder selection), new window
+.\AddContextMenuItem.ps1 `
+  -Title "Open VS Code here" `
+  -CommandPath "$env:LOCALAPPDATA\Programs\Microsoft VS Code\Code.exe" `
+  -BackgroundArguments '-n "%V"' `
+  -Icon "$env:LOCALAPPDATA\Programs\Microsoft VS Code\Code.exe" `
+  -Targets Background `
+  -RestartExplorer
+~~~
+
+~~~powershell
+# 3) Only show for certain types (e.g., .ps1 files)
+# Add the menu:
+.\AddContextMenuItem.ps1 `
+  -Title "Open PS1 in VS Code" `
+  -CommandPath "$env:LOCALAPPDATA\Programs\Microsoft VS Code\Code.exe" `
+  -Arguments '"%1"' `
+  -Icon "$env:LOCALAPPDATA\Programs\Microsoft VS Code\Code.exe" `
+  -Targets Files `
+  -RestartExplorer
+
+# Then scope it with AppliesTo (PowerShell-only files)
+New-ItemProperty -Path "HKCU:\Software\Classes\*\shell\Open_PS1_in_VS_Code" -Name "AppliesTo" -Value "System.ItemType:='.ps1'" -Force | Out-Null
+~~~
+
+If one needs this to also appear in the **new** Windows 11 condensed menu (not just “Show more options”), the Explorer needs to be wired up with Command Handler registration.
+
+## Notes for Developers
+
+Disabling Modern Standby (S0 mode) and enabling the Standard Sleep (S3 mode) would not work on many modern laptops (because many OEMs are disabling the S3 mode in firmware) and because of this, a PowerShell script to do this was not provided. Only the registry edit scripts were provided, the `EnableS3Standby_NormalSleep.reg` for enabling the normal sleep mode, and `DisableS0Standby_ModernStandby.reg` to disable the Modern Standby (which, if it works, may result in crashing computer when sleep mode is entered via UI or buttons / closing the lid of a laptop). Some links are in the first registry file. See also:
+
+* [Getting back S3 sleep and disabling modern standby under Windows 10 >=2004](https://www.reddit.com/r/Dell/comments/h0r56s/getting_back_s3_sleep_and_disabling_modern/?utm_source=chatgpt.com) (Reddit)
+* [Disable Modern Standby in Windows 10 and Windows 11 ](https://www.elevenforum.com/t/disable-modern-standby-in-windows-10-and-windows-11.3929/?utm_source=chatgpt.com) (ElevenForum)
+* Some **General Resources for Windows Admin & Hacks**:
+* [Windows 11 Tutorials (Winareo)](https://winaero.com/windows-11-tutorials/) - many useful Registry settings and other Windows hacks
+* [ElevenForum List of Topics](https://www.elevenforum.com/) (topics, tutorials and hacks for Windows 11 and other computer-related)
+  * E.g. useful for Win not updating any more:
+    * [Win 11 updates Tutorials](https://www.elevenforum.com/tutorials/?prefix_id=17)
+        * [Windows 11 Updates ?? ](https://www.elevenforum.com/t/windows-11-updates.29640/)
+
+### Notes - Hiding the Taskbar
+
+Script: [HideTaskbar.ps1](HideTaskbar.ps1)  
+Script does currently not work: although it attempts to set the specific registry value, after verification, the value has not changed.
+
+To verify what this specific value is, evaluate the following expression in PowerShell:
+
+~~~PowerShell
+(Get-ItemProperty -Path "HKCU:\Software\Microsoft\Windows\CurrentVersion\Explorer\StuckRects3" -Name Settings).Settings[8]
+~~~
+
+* Basis: from [this Reddit](https://www.reddit.com/r/AutoHotkey/comments/1buwka6/script_to_change_automatically_hide_the_taskbar/), the last link:
+  * [No taskbar on Windows](https://learn.microsoft.com/en-us/answers/questions/1040472/no-taskbar-on-window?orderBy=Newest), see the last answer from Sengupta; this may actually be about completely removing the taskbar (?).
+  * Or: [this post](https://www.airdroid.com/uem/how-to-hide-taskbar/#part2-3), method 3 or method 4.
+* This **may be outdated** or serve a different purpose maybe, e.g. for removing the taskbar rather than auto-hiding it.
+
+A **different approach** (editing a different registry key):
+
+* [from this article](https://learn.microsoft.com/en-us/answers/questions/2355519/hide-or-unhide-widgets-on-taskbar-in-windows-11-in):
+
+In Registry Editor (Win-R, regedit), go to
+
+`Computer\HKEY_CURRENT_USER\Software\Microsoft\Windows\CurrentVersion\Explorer\Advanced`, set **`TaskbarDa`** to 0 for hidden, 1 for visible. Q: is this for temporarily hiding or permanently removing the taskbar?
+
+Another variant [from here](https://www.nextofwindows.com/hide-taskbar-windows-11) (methodunder No. 3): In registy, navigate to  `Computer\HKEY_CURRENT_USER\Software\Microsoft\Windows\CurrentVersion\Explorer\Advanced`, then on the right pane, right-click any space and click New, then DWORD (32-bit) Value, and name the new DWORD **`AutoHideTaskbar`**.
+
+In UI, hide / unhide the taskbar via `Settings/Personalization/Taskbar/Taskbar Behaviors/Automatically hide the taskbar`.
+
+### Notes - ToDo
+
+#### Add to Context Menu
+
+Script `AddToContextMenu.ps1`, which adds a certain command to the Explorer's context menu. For example, "Open with VS Code".
+
+Patameters:
+
+* **Title** (e.g. "Open with VS Code")
+* **Command** (e.g. `"C:\\Users\\YourUserName\\AppData\\Local\\Programs\\Microsoft VS Code\\Code.exe" "%V"` to open directories, `"...\\Code.exe" "%1"` for files)
+* **Icon** (optional) - you can set it to the path of executable, e.g. `"C:\\Users\\YourUserName\\AppData\\Local\\Programs\\Microsoft VS Code\\Code.exe"`
+
+##### Add Open with VS Code
+
+See:
+
+* [How do I get Microsoft Code to come up in my right click menu?](https://learn.microsoft.com/en-gb/answers/questions/2006361/how-do-i-get-microsoft-code-to-come-up-in-my-right) (Microsoft)
+* [Visual Studio Code "Open With Code" does not appear after right-clicking a folder](https://stackoverflow.com/questions/37306672/visual-studio-code-open-with-code-does-not-appear-after-right-clicking-a-folde)
+